--- conflicted
+++ resolved
@@ -92,11 +92,7 @@
             console.debug(`Token consumed. Remaining tokens: ${client.tokens}`);
         } else {
             console.debug(`No tokens available to consume for key: ${key}`);
-<<<<<<< HEAD
 
-=======
-            
->>>>>>> 66be018c
         }
 
         return {
