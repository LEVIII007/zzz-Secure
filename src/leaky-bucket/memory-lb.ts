<<<<<<< HEAD
import type { Store, Options, ClientRateLimitInfo, BucketOptions } from '../types';

/**
 * The record that stores information about a client - namely, the remaining capacity
 * and the last time it was updated.
 */
type Client = {
    remaining: number;
    lastUpdated: number;
};

/**
 * A `Store` that implements the Leaky Bucket algorithm for rate limiting in memory.
 *
 * @public
 */
export default class MemoryLeakyBucketStore implements Store {
    /**
     * The maximum capacity of the bucket (i.e., allowed hits per window).
     */
    bucketCapacity!: number;

    /**
     * The leak rate (i.e., number of hits drained per millisecond).
     */
    leakRate!: number;

    /**
     * Stores usage information for each client.
     */
    clients = new Map<string, Client>();

    /**
     * Confirmation that the keys incremented in one instance of MemoryStore
     * cannot affect other instances.
     */
    localKeys = true;

    /**
     * Method that initializes the store.
     *
     * @param options {Options} - The options used to setup the middleware.
     */
    init(options: BucketOptions): void {
        this.bucketCapacity = options.maxTokens ?? 10; // Default to 10 hits if max not provided
        this.leakRate = this.bucketCapacity / (options.windowMs ?? 60000); // Default to 1 minute window
    }

    /**
     * Method to fetch a client's remaining capacity and reset time.
     *
     * @param key {string} - The identifier for a client.
     *
     * @returns {ClientRateLimitInfo | undefined} - The remaining capacity and reset time for that client.
     *
     * @public
     */
    async get(key: string): Promise<ClientRateLimitInfo | undefined> {
        const client = this.clients.get(key);
        if (!client) return undefined;

        this.updateBucket(client);
        return {
           totalHits: client.remaining,
            resetTime: new Date(client.lastUpdated + (this.bucketCapacity / this.leakRate)),
        };
    }

    /**
     * Method to increment a client's hit counter.
     *
     * @param key {string} - The identifier for a client.
     *
     * @returns {ClientRateLimitInfo} - The updated remaining capacity and reset time for that client.
     *
     * @public
     */
    async increment(key: string): Promise<ClientRateLimitInfo> {
        const client = this.getClient(key);

        // Update the bucket to account for leaking since last update
        this.updateBucket(client);

        // Check if the bucket has capacity
        if (client.remaining <= 0) {
            return {
               totalHits: 0,
                resetTime: new Date(client.lastUpdated + (this.bucketCapacity / this.leakRate)),
            };
        }

        // Increment the hits and decrease the remaining capacity
        client.remaining--;
        return {
          totalHits: client.remaining,
            resetTime: new Date(client.lastUpdated + (this.bucketCapacity / this.leakRate)),
        };
    }

    /**
     * Method to decrement a client's hit counter (rarely needed in Leaky Bucket).
     *
     * @param key {string} - The identifier for a client.
     *
     * @public
     */
    async decrement(key: string): Promise<void> {
        const client = this.clients.get(key);
        if (client) client.remaining = Math.min(client.remaining + 1, this.bucketCapacity);
    }

    /**
     * Method to reset a client's hit counter.
     *
     * @param key {string} - The identifier for a client.
     *
     * @public
     */
    async resetKey(key: string): Promise<void> {
        this.clients.delete(key);
    }

    /**
     * Method to reset everyone's hit counter.
     *
     * @public
     */
    async resetAll(): Promise<void> {
        this.clients.clear();
    }

    /**
     * Ensures that the client's bucket is updated to reflect the leaked capacity since the last request.
     *
     * @param client {Client} - The client to update.
     */
    private updateBucket(client: Client): void {
        const now = Date.now();
        const elapsedTime = now - client.lastUpdated;

        // Calculate how much capacity has leaked since the last update
        const leaked = elapsedTime * this.leakRate;
        client.remaining = Math.min(client.remaining + leaked, this.bucketCapacity);
        client.lastUpdated = now;
    }

    /**
     * Retrieves or creates a client, given a key.
     *
     * @param key {string} - The key under which the client is (or is to be) stored.
     *
     * @returns {Client} - The requested client.
     */
    private getClient(key: string): Client {
        let client = this.clients.get(key);
        if (!client) {
            client = { remaining: this.bucketCapacity, lastUpdated: Date.now() };
            this.clients.set(key, client);
        }
        return client;
    }
}
=======
// import type { Store, Options, ClientRateLimitInfo } from '../types';

// /**
//  * The record that stores information about a client - namely, the remaining capacity
//  * and the last time it was updated.
//  */
// type Client = {
//     remaining: number;
//     lastUpdated: number;
// };

// /**
//  * A `Store` that implements the Leaky Bucket algorithm for rate limiting in memory.
//  *
//  * @public
//  */
// export default class MemoryLeakyBucketStore implements Store {
//     /**
//      * The maximum capacity of the bucket (i.e., allowed hits per window).
//      */
//     bucketCapacity!: number;

//     /**
//      * The leak rate (i.e., number of hits drained per millisecond).
//      */
//     leakRate!: number;

//     /**
//      * Stores usage information for each client.
//      */
//     clients = new Map<string, Client>();

//     /**
//      * Confirmation that the keys incremented in one instance of MemoryStore
//      * cannot affect other instances.
//      */
//     localKeys = true;

//     /**
//      * Method that initializes the store.
//      *
//      * @param options {Options} - The options used to setup the middleware.
//      */
//     init(options: Options): void {
//         this.bucketCapacity = options.max ?? 10; // Default to 10 hits if max not provided
//         this.leakRate = this.bucketCapacity / (options.windowMs ?? 60000); // Default to 1 minute window
//     }

//     /**
//      * Method to fetch a client's remaining capacity and reset time.
//      *
//      * @param key {string} - The identifier for a client.
//      *
//      * @returns {ClientRateLimitInfo | undefined} - The remaining capacity and reset time for that client.
//      *
//      * @public
//      */
//     async get(key: string): Promise<ClientRateLimitInfo | undefined> {
//         const client = this.clients.get(key);
//         if (!client) return undefined;

//         this.updateBucket(client);
//         return {
//             remaining: client.remaining,
//             resetTime: new Date(client.lastUpdated + (this.bucketCapacity / this.leakRate)),
//         };
//     }

//     /**
//      * Method to increment a client's hit counter.
//      *
//      * @param key {string} - The identifier for a client.
//      *
//      * @returns {ClientRateLimitInfo} - The updated remaining capacity and reset time for that client.
//      *
//      * @public
//      */
//     async increment(key: string): Promise<ClientRateLimitInfo> {
//         const client = this.getClient(key);

//         // Update the bucket to account for leaking since last update
//         this.updateBucket(client);

//         // Check if the bucket has capacity
//         if (client.remaining <= 0) {
//             return {
//                 remaining: 0,
//                 resetTime: new Date(client.lastUpdated + (this.bucketCapacity / this.leakRate)),
//             };
//         }

//         // Increment the hits and decrease the remaining capacity
//         client.remaining--;
//         return {
//             remaining: client.remaining,
//             resetTime: new Date(client.lastUpdated + (this.bucketCapacity / this.leakRate)),
//         };
//     }

//     /**
//      * Method to decrement a client's hit counter (rarely needed in Leaky Bucket).
//      *
//      * @param key {string} - The identifier for a client.
//      *
//      * @public
//      */
//     async decrement(key: string): Promise<void> {
//         const client = this.clients.get(key);
//         if (client) client.remaining = Math.min(client.remaining + 1, this.bucketCapacity);
//     }

//     /**
//      * Method to reset a client's hit counter.
//      *
//      * @param key {string} - The identifier for a client.
//      *
//      * @public
//      */
//     async resetKey(key: string): Promise<void> {
//         this.clients.delete(key);
//     }

//     /**
//      * Method to reset everyone's hit counter.
//      *
//      * @public
//      */
//     async resetAll(): Promise<void> {
//         this.clients.clear();
//     }

//     /**
//      * Ensures that the client's bucket is updated to reflect the leaked capacity since the last request.
//      *
//      * @param client {Client} - The client to update.
//      */
//     private updateBucket(client: Client): void {
//         const now = Date.now();
//         const elapsedTime = now - client.lastUpdated;

//         // Calculate how much capacity has leaked since the last update
//         const leaked = elapsedTime * this.leakRate;
//         client.remaining = Math.min(client.remaining + leaked, this.bucketCapacity);
//         client.lastUpdated = now;
//     }

//     /**
//      * Retrieves or creates a client, given a key.
//      *
//      * @param key {string} - The key under which the client is (or is to be) stored.
//      *
//      * @returns {Client} - The requested client.
//      */
//     private getClient(key: string): Client {
//         let client = this.clients.get(key);
//         if (!client) {
//             client = { remaining: this.bucketCapacity, lastUpdated: Date.now() };
//             this.clients.set(key, client);
//         }
//         return client;
//     }
// }
>>>>>>> 6f3e45f3
<|MERGE_RESOLUTION|>--- conflicted
+++ resolved
@@ -1,167 +1,3 @@
-<<<<<<< HEAD
-import type { Store, Options, ClientRateLimitInfo, BucketOptions } from '../types';
-
-/**
- * The record that stores information about a client - namely, the remaining capacity
- * and the last time it was updated.
- */
-type Client = {
-    remaining: number;
-    lastUpdated: number;
-};
-
-/**
- * A `Store` that implements the Leaky Bucket algorithm for rate limiting in memory.
- *
- * @public
- */
-export default class MemoryLeakyBucketStore implements Store {
-    /**
-     * The maximum capacity of the bucket (i.e., allowed hits per window).
-     */
-    bucketCapacity!: number;
-
-    /**
-     * The leak rate (i.e., number of hits drained per millisecond).
-     */
-    leakRate!: number;
-
-    /**
-     * Stores usage information for each client.
-     */
-    clients = new Map<string, Client>();
-
-    /**
-     * Confirmation that the keys incremented in one instance of MemoryStore
-     * cannot affect other instances.
-     */
-    localKeys = true;
-
-    /**
-     * Method that initializes the store.
-     *
-     * @param options {Options} - The options used to setup the middleware.
-     */
-    init(options: BucketOptions): void {
-        this.bucketCapacity = options.maxTokens ?? 10; // Default to 10 hits if max not provided
-        this.leakRate = this.bucketCapacity / (options.windowMs ?? 60000); // Default to 1 minute window
-    }
-
-    /**
-     * Method to fetch a client's remaining capacity and reset time.
-     *
-     * @param key {string} - The identifier for a client.
-     *
-     * @returns {ClientRateLimitInfo | undefined} - The remaining capacity and reset time for that client.
-     *
-     * @public
-     */
-    async get(key: string): Promise<ClientRateLimitInfo | undefined> {
-        const client = this.clients.get(key);
-        if (!client) return undefined;
-
-        this.updateBucket(client);
-        return {
-           totalHits: client.remaining,
-            resetTime: new Date(client.lastUpdated + (this.bucketCapacity / this.leakRate)),
-        };
-    }
-
-    /**
-     * Method to increment a client's hit counter.
-     *
-     * @param key {string} - The identifier for a client.
-     *
-     * @returns {ClientRateLimitInfo} - The updated remaining capacity and reset time for that client.
-     *
-     * @public
-     */
-    async increment(key: string): Promise<ClientRateLimitInfo> {
-        const client = this.getClient(key);
-
-        // Update the bucket to account for leaking since last update
-        this.updateBucket(client);
-
-        // Check if the bucket has capacity
-        if (client.remaining <= 0) {
-            return {
-               totalHits: 0,
-                resetTime: new Date(client.lastUpdated + (this.bucketCapacity / this.leakRate)),
-            };
-        }
-
-        // Increment the hits and decrease the remaining capacity
-        client.remaining--;
-        return {
-          totalHits: client.remaining,
-            resetTime: new Date(client.lastUpdated + (this.bucketCapacity / this.leakRate)),
-        };
-    }
-
-    /**
-     * Method to decrement a client's hit counter (rarely needed in Leaky Bucket).
-     *
-     * @param key {string} - The identifier for a client.
-     *
-     * @public
-     */
-    async decrement(key: string): Promise<void> {
-        const client = this.clients.get(key);
-        if (client) client.remaining = Math.min(client.remaining + 1, this.bucketCapacity);
-    }
-
-    /**
-     * Method to reset a client's hit counter.
-     *
-     * @param key {string} - The identifier for a client.
-     *
-     * @public
-     */
-    async resetKey(key: string): Promise<void> {
-        this.clients.delete(key);
-    }
-
-    /**
-     * Method to reset everyone's hit counter.
-     *
-     * @public
-     */
-    async resetAll(): Promise<void> {
-        this.clients.clear();
-    }
-
-    /**
-     * Ensures that the client's bucket is updated to reflect the leaked capacity since the last request.
-     *
-     * @param client {Client} - The client to update.
-     */
-    private updateBucket(client: Client): void {
-        const now = Date.now();
-        const elapsedTime = now - client.lastUpdated;
-
-        // Calculate how much capacity has leaked since the last update
-        const leaked = elapsedTime * this.leakRate;
-        client.remaining = Math.min(client.remaining + leaked, this.bucketCapacity);
-        client.lastUpdated = now;
-    }
-
-    /**
-     * Retrieves or creates a client, given a key.
-     *
-     * @param key {string} - The key under which the client is (or is to be) stored.
-     *
-     * @returns {Client} - The requested client.
-     */
-    private getClient(key: string): Client {
-        let client = this.clients.get(key);
-        if (!client) {
-            client = { remaining: this.bucketCapacity, lastUpdated: Date.now() };
-            this.clients.set(key, client);
-        }
-        return client;
-    }
-}
-=======
 // import type { Store, Options, ClientRateLimitInfo } from '../types';
 
 // /**
@@ -323,5 +159,4 @@
 //         }
 //         return client;
 //     }
-// }
->>>>>>> 6f3e45f3
+// }